try:
    from .rand import randint, randbytes
except ImportError:
    from rand import randint, randbytes


__all__ = [
    'AES',
    'INV_SBOX',
    'RCON',
    'SBOX',
]


SBOX = [
    99, 124, 119, 123, 242, 107, 111, 197, 48, 1, 103, 43, 254, 215, 171, 118, 202, 130, 201, 125, 250, 89, 71, 240,
    173, 212, 162, 175, 156, 164, 114, 192, 183, 253, 147, 38, 54, 63, 247, 204, 52, 165, 229, 241, 113, 216, 49, 21, 4,
    199, 35, 195, 24, 150, 5, 154, 7, 18, 128, 226, 235, 39, 178, 117, 9, 131, 44, 26, 27, 110, 90, 160, 82, 59, 214,
    179, 41, 227, 47, 132, 83, 209, 0, 237, 32, 252, 177, 91, 106, 203, 190, 57, 74, 76, 88, 207, 208, 239, 170, 251,
    67, 77, 51, 133, 69, 249, 2, 127, 80, 60, 159, 168, 81, 163, 64, 143, 146, 157, 56, 245, 188, 182, 218, 33, 16, 255,
    243, 210, 205, 12, 19, 236, 95, 151, 68, 23, 196, 167, 126, 61, 100, 93, 25, 115, 96, 129, 79, 220, 34, 42, 144,
    136, 70, 238, 184, 20, 222, 94, 11, 219, 224, 50, 58, 10, 73, 6, 36, 92, 194, 211, 172, 98, 145, 149, 228, 121, 231,
    200, 55, 109, 141, 213, 78, 169, 108, 86, 244, 234, 101, 122, 174, 8, 186, 120, 37, 46, 28, 166, 180, 198, 232, 221,
    116, 31, 75, 189, 139, 138, 112, 62, 181, 102, 72, 3, 246, 14, 97, 53, 87, 185, 134, 193, 29, 158, 225, 248, 152,
    17, 105, 217, 142, 148, 155, 30, 135, 233, 206, 85, 40, 223, 140, 161, 137, 13, 191, 230, 66, 104, 65, 153, 45, 15,
    176, 84, 187, 22,
]

INV_SBOX = [SBOX.index(i) for i in range(256)]

RCON = [
    0, 1, 2, 4, 8, 16, 32, 64, 128, 27, 54, 108, 216, 171, 77, 154, 47, 94, 188, 99, 198, 151, 53, 106, 212, 179, 125,
    250, 239, 197, 145, 57,
]


def debug_log_state(state: list[list[int]], step: str) -> None:
    print(bytes([state[i][j] for i in range(4) for j in range(4)]).hex() + f" [{step}]")


def rotate(word: list[int]) -> list[int]:
    """
    Rotate a 4-byte word to the left by 1 byte.

    :param word: The 4-byte word to rotate.
    :return: The rotated word.
    """
    return word[1:] + word[:1]


def gmul(a: int, b: int) -> int:
    """
    Multiply two elements of GF(2^8).

    :param a: The first element.
    :param b: The second element.
    :return: The product of the two elements.
    """
    p = 0
    for _ in range(8):
        if b & 1:
            p ^= a
        hi_bit_set = a & 0x80
        a <<= 1
        if hi_bit_set:
            a ^= 0x1b
        b >>= 1
    return p & 0xff


def schedule_core(word: list[int], i: int) -> bytes:
    """
    Perform the core key expansion operation.

    :param word: The 4-byte word to expand.
    :param i: The round number.
    :return: The expanded word.
    """
    word = rotate(word)
    word = bytes([SBOX[b] for b in word])
    word = bytes([word[0] ^ RCON[i]]) + word[1:]
    return word


def expand_key(key: bytes) -> bytes:
    """
    Expand a 16, 24, or 32-byte key to a 176, 208, or 240-byte key.

    :param key: The key to expand.
    :return: The expanded key.
    """
    valid_key_sizes = (16, 24, 32)
    key_byte_length = len(key)
    if key_byte_length not in valid_key_sizes:
        raise ValueError(f"Invalid key size {key_byte_length}, must be one of {valid_key_sizes}")
    num_rounds = {16: 10, 24: 12, 32: 14}[key_byte_length]
    expanded_key = list(key)
    i = 1
    while len(expanded_key) < (num_rounds + 1) * key_byte_length:
        t = expanded_key[-4:]
        if len(expanded_key) % key_byte_length == 0:
            t = schedule_core(t, i)
            i += 1
        if key_byte_length == 32 and len(expanded_key) % key_byte_length == 16:
            t = bytes([SBOX[b] for b in t])
        for a in range(4):
            expanded_key.append(expanded_key[-key_byte_length] ^ t[a])
    lengths = {16: 176, 24: 208, 32: 240}
    return bytes(expanded_key)[:lengths[key_byte_length]]


def add_round_key(state: list[list[int]], round_key: list[list[int]]) -> None:
    """
    XOR the state with the round key. Modifies the state in-place.

    :param state: The state matrix.
    :param round_key: The round key.
    """
    for i in range(4):
        for j in range(4):
            state[i][j] ^= round_key[i][j]


def sub_bytes(state: list[list[int]]) -> None:
    """
    Apply the S-box to each byte of the state. Modifies the state in-place.

    :param state: The state matrix.
    """
    for i in range(4):
        for j in range(4):
            state[i][j] = SBOX[state[i][j]]


def shift_rows(state: list[list[int]]) -> None:
    """
    Shift the rows of the state matrix. Modifies the state in-place.

    :param state: The state matrix.
    """
    state[1] = [state[1][-1]] + state[1][:-1]
    state[2] = state[2][-2:] + state[2][:-2]
    state[3] = state[3][-3:] + state[3][:-3]


def mix_columns(state: list[list[int]]) -> None:
    """
    Mix the columns of the state matrix. Modifies the state in-place.

    :param state: The state matrix.
    """
    for i in range(4):
        s0 = state[0][i]
        s1 = state[1][i]
        s2 = state[2][i]
        s3 = state[3][i]

        state[0][i] = gmul(s0, 2) ^ gmul(s1, 3) ^ s2 ^ s3
        state[1][i] = s0 ^ gmul(s1, 2) ^ gmul(s2, 3) ^ s3
        state[2][i] = s0 ^ s1 ^ gmul(s2, 2) ^ gmul(s3, 3)
        state[3][i] = gmul(s0, 3) ^ s1 ^ s2 ^ gmul(s3, 2)


def inv_mix_columns(state: list[list[int]]) -> None:
    """
    Inverse of mix_columns. Modifies the state in-place.

    :param state: The state matrix.
    """
    for i in range(4):
        s0 = state[0][i]
        s1 = state[1][i]
        s2 = state[2][i]
        s3 = state[3][i]

        state[0][i] = gmul(s0, 0x0e) ^ gmul(s1, 0x0b) ^ gmul(s2, 0x0d) ^ gmul(s3, 0x09)
        state[1][i] = gmul(s0, 0x09) ^ gmul(s1, 0x0e) ^ gmul(s2, 0x0b) ^ gmul(s3, 0x0d)
        state[2][i] = gmul(s0, 0x0d) ^ gmul(s1, 0x09) ^ gmul(s2, 0x0e) ^ gmul(s3, 0x0b)
        state[3][i] = gmul(s0, 0x0b) ^ gmul(s1, 0x0d) ^ gmul(s2, 0x09) ^ gmul(s3, 0x0e)


def inv_sub_bytes(state: list[list[int]]) -> None:
    """
    Inverse of sub_bytes. Modifies the state in-place.

    :param state: The state matrix.
    """
    for i in range(4):
        for j in range(4):
            state[i][j] = INV_SBOX[state[i][j]]


def inv_shift_rows(state: list[list[int]]) -> None:
    """
    Inverse of shift_rows. Modifies the state in-place.

    :param state: The state matrix.
    """
    state[1] = state[1][1:] + state[1][:1]
    state[2] = state[2][2:] + state[2][:2]
    state[3] = state[3][3:] + state[3][:3]


class AES:

    def __init__(self, key: bytes = None):
        self._key = b''
        self._key_schedule = b''
        self._set_key(key)

    @classmethod
    def random(cls):
        """
        Create a new AES instance with a random 256-bit key.
        :return: A new AES instance.
        """
        return cls(randbytes(32))

    def encrypt(self, plaintext: bytes) -> bytes:
        """
        Encrypt the plaintext using AES.
        :param plaintext: The plaintext to encrypt.
        :return: The encrypted ciphertext.
        """
        if len(plaintext) != 16:
            raise ValueError('Plaintext must be 16 bytes long.')
        state = [list(plaintext[i:i + 4]) for i in range(0, 16, 4)]
        round_keys = [self._key_schedule[i:i + 16] for i in range(0, len(self._key_schedule), 16)]
        round_keys = [[list(round_keys[i][j:j + 4]) for j in range(0, 16, 4)] for i in range(len(round_keys))]
        # debug_log_state(state, '0 - input')
        add_round_key(state, round_keys[0])
        # debug_log_state(round_keys[0], '0 - round key')
        # round_ = 0
        for round_ in range(1, len(round_keys) - 1):
            # debug_log_state(state, f"{round_} - start")
            sub_bytes(state)
            # debug_log_state(state, f"{round_} - sub bytes")
            shift_rows(state)
            # debug_log_state(state, f"{round_} - shift rows")
            mix_columns(state)
            # debug_log_state(state, f"{round_} - mix columns")
            add_round_key(state, round_keys[round_])
            # debug_log_state(round_keys[round_], f"{round_} - round key")
        # debug_log_state(state, f"{round_ + 1} - start")
        sub_bytes(state)
        # debug_log_state(state, f"{round_ + 1} - sub bytes")
        shift_rows(state)
        # debug_log_state(state, f"{round_ + 1} - shift rows")
        add_round_key(state, round_keys[-1])
        # debug_log_state(round_keys[-1], f"{round_ + 1} - round key")
        # debug_log_state(state, f"{round_ + 1} - output")
        return bytes([state[i][j] for i in range(4) for j in range(4)])

    def decrypt(self, ciphertext: bytes) -> bytes:
        """
        Decrypt the ciphertext using AES.
        :param ciphertext: The ciphertext to decrypt.
        :return: The plaintext as bytes.
        """
        if len(ciphertext) != 16:
            raise ValueError('Ciphertext must be 16 bytes long.')
        state = [list(ciphertext[i:i + 4]) for i in range(0, 16, 4)]
        round_keys = [self._key_schedule[i:i + 16] for i in range(0, len(self._key_schedule), 16)]
        round_keys = [[list(round_keys[i][j:j + 4]) for j in range(0, 16, 4)] for i in range(len(round_keys))]
        add_round_key(state, round_keys[-1])
        inv_shift_rows(state)
        inv_sub_bytes(state)
        for round_ in range(len(round_keys)-2, 0, -1):
            add_round_key(state, round_keys[round_])
            inv_mix_columns(state)
            inv_shift_rows(state)
            inv_sub_bytes(state)
        add_round_key(state, round_keys[0])
        return bytes([state[i][j] for i in range(4) for j in range(4)])

    def _set_key(self, value: bytes) -> None:
        if not isinstance(value, bytes):
            raise TypeError('key must be bytes')
        if len(value) not in [16, 24, 32]:
            raise ValueError('Key must be 16, 24, or 32 bytes long.')
        self._key = value
        self._key_schedule = expand_key(value)

    @property
    def key(self) -> bytes:
        return self._key

    @key.setter
    def key(self, value: bytes) -> None:
<<<<<<< HEAD
        self._key = value
        self._key_schedule = expand_key(value)
=======
        self._set_key(value)
>>>>>>> 307aab20

    def __str__(self):
        return f"AES(key=bytes.fromhex('{self._key.hex()}'))"

    def __repr__(self):
        return self.__str__()

    def __bytes__(self):
        return self._key

    def __eq__(self, other):
        if isinstance(other, AES):
            return self._key == other._key
        return False

    def __ne__(self, other):
        return not self.__eq__(other)

    def __hash__(self):
        return hash(self._key)

    def __copy__(self):
        return AES(self._key)


class AesExt:
    """
    A custom AES counter mode. Only use each key once.
    """

    def __init__(self, key: bytes):
        self._key = b''
        self._aes = None
        self._counter = b''
        self._set_key(key)

    @classmethod
    def random(cls):
        """
        Create a new AES instance with a random key.
        :return: A new AES instance.
        """
        return cls(randbytes(48))

    @staticmethod
    def pad(plaintext: bytes) -> bytes:
        padding_length = 16 - (len(plaintext) % 16)
        return plaintext + bytes([padding_length] * padding_length)

    @staticmethod
    def unpad(padded_plaintext: bytes) -> bytes:
        padding_length = padded_plaintext[-1]
        if padding_length > 16 or padding_length == 0:
            raise ValueError("Invalid padding")
        for i in range(1, padding_length):
            if padded_plaintext[-1 - i] != padding_length:
                raise ValueError("Invalid padding")
        return padded_plaintext[:-padding_length]

    def encrypt_block(self, plaintext: bytes, index: int) -> bytes:
        """
        Encrypt a single 16 byte block
        :param plaintext: The 16 byte block to encrypt
        :param index: The index of the block
        :return: The ciphertext
        """
        counter = ((int.from_bytes(self._counter, 'big') + index) % 2 ** (16 * 8)).to_bytes(16, 'big')
        block_key = self._aes.encrypt(counter)
        return bytes([a ^ b for a, b in zip(block_key, plaintext)])

    def decrypt_block(self, ciphertext: bytes, index: int) -> bytes:
        """
        Decrypt a single 16 byte block
        :param ciphertext: The 16 byte block to decrypt
        :param index: The index of the block
        :return: The plaintext
        """
        return self.encrypt_block(ciphertext, index)

    def encrypt(self, plaintext: bytes) -> bytes:
        """
        Encrypt the plaintext using AES with non-standard counter mode.
        :param plaintext: The plaintext to encrypt.
        :return: The ciphertext as bytes.
        """
        plaintext = self.pad(plaintext)
        return b''.join([self.encrypt_block(plaintext[i:i + 16], i // 16) for i in range(0, len(plaintext), 16)])

    def decrypt(self, ciphertext: bytes) -> bytes:
        """
        Decrypt the ciphertext using AES with non-standard counter mode.
        :param ciphertext: The ciphertext to decrypt.
        :return: The plaintext as bytes.
        """
        plaintext = b''.join([self.decrypt_block(ciphertext[i:i + 16], i // 16) for i in range(0, len(ciphertext), 16)])
        return self.unpad(plaintext)

    def _set_key(self, value: bytes) -> None:
        if not isinstance(value, bytes):
            raise TypeError('key must be bytes')
        if len(value) != 48:
            raise ValueError('key must be 48 bytes long')
        self._key = value[:32]
        self._aes = AES(self._key)
        self._counter = value[32:]

    @property
    def key(self) -> bytes:
        return self._key + self._counter

    @key.setter
    def key(self, value: bytes) -> None:
        self._set_key(value)

    def __str__(self):
        return f"AesExt(key=bytes.fromhex('{self._key.hex()}'))"

    def __repr__(self):
        return self.__str__()

    def __bytes__(self):
        return self._key

    def __eq__(self, other):
        if isinstance(other, AesExt):
            return self._key == other._key
        return False

    def __ne__(self, other):
        return not self.__eq__(other)

    def __hash__(self):
        return hash(self._key)


if __name__ == '__main__':
    import unittest

    class TestAES(unittest.TestCase):
        def test_aes_key_expansion(self):
            # Test vectors from https://www.samiam.org/key-schedule.html
            test_vectors = [
                b'I \xe2\x99\xa5 RadioGatun\xda\xbd}v\x7f\x9d/\x17\x1b\xf4@Pz\x805>\x15+\xcf\xacj\xb6\xe0\xbbqB\xa0\xeb\x0b\xc2\x95\xd54\x01\xcc\x87^\xb7,</\xf5\x8c\xd7$7\x19\x02\xa6\xd5\xbb\xb1\xf8b\x97\x8d\xd7\x97\x1bZ\xf3\xa0\x02XV\xa2\xd1\xbc\xae\xc0F1yW]k\x8a\xf7_3\x1em\x12\xc2\xb0\xadT\xf3\xc9\xfa\t\x98C\rV\xab\x89\xdcp\xd89q$+\xf0\x8b-\xb3\xb3\x86{\x18M\xfd\xdd\xb5t\x8c\xf9\x9e\x84\x07\xd4-7\x81\xaf5Z\x84K/.\x08\xb2\xb1\xaa\x0ff\x9c\x9d\x8e\xc9\xa9uY\x98q[Q*\xc0\xf1^L\\l\xd0\x85\xf5',
                b'\x00\x01\x02\x03\x04\x05\x06\x07\x08\t\n\x0b\x0c\r\x0e\x0f\xd6\xaat\xfd\xd2\xafr\xfa\xda\xa6x\xf1\xd6\xabv\xfe\xb6\x92\xcf\x0bd=\xbd\xf1\xbe\x9b\xc5\x00h0\xb3\xfe\xb6\xfftN\xd2\xc2\xc9\xbflY\x0c\xbf\x04i\xbfAG\xf7\xf7\xbc\x955>\x03\xf9l2\xbc\xfd\x05\x8d\xfd<\xaa\xa3\xe8\xa9\x9f\x9d\xebP\xf3\xafW\xad\xf6"\xaa^9\x0f}\xf7\xa6\x92\x96\xa7U=\xc1\n\xa3\x1fk\x14\xf9p\x1a\xe3_\xe2\x8cD\n\xdfMN\xa9\xc0&GC\x875\xa4\x1ce\xb9\xe0\x16\xba\xf4\xae\xbfz\xd2T\x992\xd1\xf0\x85Wh\x10\x93\xed\x9c\xbe,\x97N\x13\x11\x1d\x7f\xe3\x94J\x17\xf3\x07\xa7\x8bM+0\xc5',
                b"\x00\x01\x02\x03\x04\x05\x06\x07\x08\t\n\x0b\x0c\r\x0e\x0f\x10\x11\x12\x13\x14\x15\x16\x17XF\xf2\xf9\\C\xf4\xfeTJ\xfe\xf5XG\xf0\xfaHV\xe2\xe9\\C\xf4\xfe@\xf9I\xb3\x1c\xba\xbdMH\xf0C\xb8\x10\xb7\xb3BX\xe1Q\xab\x04\xa2\xa5U~\xff\xb5AbE\x08\x0c*\xb5K\xb4:\x02\xf8\xf6b\xe3\xa9]fA\x0c\x08\xf5\x01\x85r\x97D\x8d~\xbd\xf1\xc6\xca\x87\xf3><\xe5\x10\x97a\x83Q\x9bi4\x15|\x9e\xa3Q\xf1\xe0\x1e\xa07*\x99S\t\x16|C\x9ew\xff\x12\x05\x1e\xdd~\x0e\x88~/\xffh`\x8f\xc8B\xf9\xdc\xc1T\x85\x9f_#z\x8dZ=\xc0\xc0)R\xbe\xef\xd6:\xde`\x1ex'\xbc\xdf,\xa2#\x80\x0f\xd8\xae\xda2\xa4\x97\n3\x1ax\xdc\t\xc4\x18\xc2q\xe3\xa4\x1d]",
                b"\x00\x01\x02\x03\x04\x05\x06\x07\x08\t\n\x0b\x0c\r\x0e\x0f\x10\x11\x12\x13\x14\x15\x16\x17\x18\x19\x1a\x1b\x1c\x1d\x1e\x1f\xa5s\xc2\x9f\xa1v\xc4\x98\xa9\x7f\xce\x93\xa5r\xc0\x9c\x16Q\xa8\xcd\x02D\xbe\xda\x1a]\xa4\xc1\x06@\xba\xde\xae\x87\xdf\xf0\x0f\xf1\x1bh\xa6\x8e\xd5\xfb\x03\xfc\x15gm\xe1\xf1Ho\xa5O\x92u\xf8\xebSs\xb8Q\x8d\xc6V\x82\x7f\xc9\xa7\x99\x17o)L\xecl\xd5Y\x8b=\xe2:uRGu\xe7'\xbf\x9e\xb4T\x07\xcf9\x0b\xdc\x90_\xc2{\tH\xadRE\xa4\xc1\x87\x1c/E\xf5\xa6`\x17\xb2\xd3\x870\rM3d\n\x82\n|\xcf\xf7\x1c\xbe\xb4\xfeT\x13\xe6\xbb\xf0\xd2a\xa7\xdf\xf0\x1a\xfa\xfe\xe7\xa8)y\xd7\xa5dJ\xb3\xaf\xe6@%A\xfeq\x9b\xf5\x00%\x88\x13\xbb\xd5Zr\x1c\nNZf\x99\xa9\xf2O\xe0~W+\xaa\xcd\xf8\xcd\xea$\xfcy\xcc\xbf\ty\xe97\x1a\xc2<mh\xde6",
            ]
            lengths = {176: 16, 208: 24, 240: 32}
            for i in test_vectors:
                self.assertEqual(expand_key(i[:lengths[len(i)]]), i)

        def test_aes_encrypt_decrypt(self):
            for _ in range(4):
                key = bytes([randint(0, 255) for _ in range(32)])
                message = bytes([randint(0, 255) for _ in range(16)])
                aes = AES(key)
                encrypted = aes.encrypt(message)
                decrypted = aes.decrypt(encrypted)
                self.assertEqual(message, decrypted)

        def test_aes_ext_encrypt_decrypt(self):
            for _ in range(4):
                aes = AesExt.random()
                message = randbytes(randint(20, 100))
                encrypted = aes.encrypt(message)
                decrypted = aes.decrypt(encrypted)
                self.assertEqual(message, decrypted)

    unittest.main()
<|MERGE_RESOLUTION|>--- conflicted
+++ resolved
@@ -287,12 +287,7 @@
 
     @key.setter
     def key(self, value: bytes) -> None:
-<<<<<<< HEAD
-        self._key = value
-        self._key_schedule = expand_key(value)
-=======
         self._set_key(value)
->>>>>>> 307aab20
 
     def __str__(self):
         return f"AES(key=bytes.fromhex('{self._key.hex()}'))"
